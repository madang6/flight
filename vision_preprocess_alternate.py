--- conflicted
+++ resolved
@@ -166,9 +166,9 @@
 
     def _convert_to_fp16(self, onnx_path: str, fp16_path: str):
         import onnx
+        from onnx import TensorProto, numpy_helper, AttributeProto
         from onnxconverter_common import float16
-<<<<<<< HEAD
-
+        
         """Fully convert an ONNX model to FP16, including constants."""
 
         # 1) Load the FP32 model
@@ -208,18 +208,6 @@
 
         # 5) Save the new FP16 model
         onnx.save_model(model_fp16, fp16_path)
-=======
-        """Convert an ONNX model to FP16 using the standard converter."""
-
-        model = onnx.load(onnx_path)
-
-        model_fp16 = float16.convert_float_to_float16(
-            model,
-            keep_io_types=False,
-        )
-
-        onnx.save(model_fp16, fp16_path)
->>>>>>> d85a19eb
 
     def _rescale_global(self, arr: np.ndarray) -> np.ndarray:
         """
